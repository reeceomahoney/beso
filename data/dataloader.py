import logging
import os
from pathlib import Path

import numpy as np
import torch
from torch.utils.data import TensorDataset

from locodiff.utils import MinMaxScaler
from data.trajectory_loader import TrajectoryDataset, get_train_val_sliced

log = logging.getLogger(__name__)


def get_raisim_train_val(
    data_directory,
    obs_dim,
    window_size,
    future_seq_len,
    train_fraction,
    random_seed,
    device,
    train_batch_size,
    test_batch_size,
    num_workers,
):
    train_set, test_set = get_train_val_sliced(
        RaisimTrajectoryDataset(data_directory, future_seq_len, obs_dim, window_size),
        train_fraction,
        random_seed,
        device,
        window_size,
        future_seq_len,
    )

    x_data = train_set.dataset.dataset.get_all_observations()
    y_data = train_set.dataset.dataset.get_all_actions()
    cmd_data = train_set.dataset.dataset.get_all_vel_cmds()
    scaler = MinMaxScaler(x_data, y_data, cmd_data, device)

    train_dataloader = torch.utils.data.DataLoader(
        train_set,
        batch_size=train_batch_size,
        shuffle=True,
        num_workers=num_workers,
        pin_memory=True,
    )

    test_dataloader = torch.utils.data.DataLoader(
        test_set,
        batch_size=test_batch_size,
        shuffle=True,
        num_workers=num_workers,
        pin_memory=True,
    )
    return train_dataloader, test_dataloader, scaler


class RaisimTrajectoryDataset(TensorDataset, TrajectoryDataset):
    def __init__(
        self,
        data_directory: os.PathLike,
        future_seq_len: int,
        obs_dim: int,
        T_cond: int,
        device="cpu",
    ):
        current_dir = os.path.dirname(os.path.realpath(__file__))
        dataset_path = current_dir + "/datasets/" + data_directory + ".npy"
        self.dataset_path = Path(dataset_path)
        self.data_directory = data_directory
        self.obs_dim = obs_dim
        self.T_cond = T_cond
        self.future_seq_len = future_seq_len
        self.device = device

        data = np.load(self.dataset_path, allow_pickle=True).item()
        self.observations = data["observations"]
        self.actions = data["actions"]
        self.terminals = data["terminals"]
        self.vel_cmds = data["vel_cmds"]
        self.split_data()

        tensors = [
            self.observations,
            self.actions,
            self.vel_cmds,
            self.masks,
        ]
        TensorDataset.__init__(self, *tensors)

        log.info(
            f"Dataset size - Observations: {list(self.observations.size())} - Actions: {list(self.actions.size())}"
        )

    def get_seq_length(self, idx):
        return int(self.masks[idx].sum().item())

    def get_all_actions(self):
        result = []
        # mask out invalid actions
        for i in range(len(self.masks)):
            T = int(self.masks[i].sum().item())
            result.append(self.actions[i, :T, :])
        return torch.cat(result, dim=0)

    def get_all_observations(self):
        result = []
        # mask out invalid actions
        for i in range(len(self.masks)):
            T = int(self.masks[i].sum().item())
            result.append(self.observations[i, :T, :])
        return torch.cat(result, dim=0)

    def get_all_vel_cmds(self):
        return self.vel_cmds.reshape(-1, self.vel_cmds.shape[-1])

    def split_data(self):
        # Flatten the first two dimensions
        obs_flat = self.observations.reshape(-1, self.observations.shape[-1])
        actions_flat = self.actions.reshape(-1, self.actions.shape[-1])
        cmd_flat = self.vel_cmds.reshape(-1, self.vel_cmds.shape[-1])
        terminals_flat = self.terminals.reshape(-1)

        # Find the indices where terminals is True (or 1)
        split_indices = np.where(terminals_flat == 1)[0]

        # Split the flattened observations and actions into sequences
        obs_splits = np.split(obs_flat, split_indices)
        actions_splits = np.split(actions_flat, split_indices)
        cmd_splits = np.split(cmd_flat, split_indices)

        # Find the maximum length of the sequences
        max_len = max(split.shape[0] for split in obs_splits)

        # Pad the sequences and reshape them back to their original shape
        self.observations = self.pad_and_stack(obs_splits, max_len).astype(np.float32)
        self.actions = self.pad_and_stack(actions_splits, max_len).astype(np.float32)
        self.vel_cmds = self.pad_and_stack(cmd_splits, max_len).astype(np.float32)
        self.masks = self.create_masks(obs_splits, max_len)

        # Add initial padding to handle episode starts
        obs_initial_pad = np.zeros_like(self.observations[:, : self.T_cond - 1, :])
        self.observations = np.concatenate([obs_initial_pad, self.observations], axis=1)

        actions_initial_pad = np.zeros_like(self.actions[:, : self.T_cond - 1, :])
        self.actions = np.concatenate([actions_initial_pad, self.actions], axis=1)

        masks_initial_pad = np.ones((self.masks.shape[0], self.T_cond - 1))
        self.masks = np.concatenate([masks_initial_pad, self.masks], axis=1)

        self.indicator = self.vel_cmds[:, :, -2:].copy()
        indicator_initial_pad = np.zeros_like(self.indicator[:, : self.T_cond - 1, :])
        self.indicator = np.concatenate([indicator_initial_pad, self.indicator], axis=1)

<<<<<<< HEAD
        self.vel_cmds = self.vel_cmds[:, 0, :3]

=======
>>>>>>> f7d1c6ee
        self.observations = torch.from_numpy(self.observations).to(self.device).float()
        self.actions = torch.from_numpy(self.actions).to(self.device).float()
        self.masks = torch.from_numpy(self.masks).to(self.device).float()
        self.vel_cmds = torch.from_numpy(self.vel_cmds).to(self.device).float()

    def pad_and_stack(self, splits, max_len):
        """Pad the sequences and stack them into a tensor"""
        return np.stack(
            [
                np.pad(
                    split, ((0, max_len - split.shape[0]), (0, 0)), mode="constant"
                ).reshape(-1, max_len, split.shape[1])
                for split in splits
            ]
        ).squeeze()

    def create_masks(self, splits, max_len):
        """Create masks for the sequences"""
        return np.stack(
            [
                np.pad(
                    np.ones(split.shape[0]),
                    (0, max_len - split.shape[0]),
                    mode="constant",
                )
                for split in splits
            ]
        )

    def __getitem__(self, idx):
        T = self.masks[idx].sum().int().item()
        return tuple(x[idx, :T] for x in self.tensors)


if __name__ == "__main__":
    data_directory = "rand_pos"
    future_seq_len = 125
    obs_dim = 35
    T_cond = 2
    device = "cuda"

    dataset = RaisimTrajectoryDataset(
        data_directory, future_seq_len, obs_dim, T_cond, device
    )<|MERGE_RESOLUTION|>--- conflicted
+++ resolved
@@ -153,11 +153,8 @@
         indicator_initial_pad = np.zeros_like(self.indicator[:, : self.T_cond - 1, :])
         self.indicator = np.concatenate([indicator_initial_pad, self.indicator], axis=1)
 
-<<<<<<< HEAD
         self.vel_cmds = self.vel_cmds[:, 0, :3]
 
-=======
->>>>>>> f7d1c6ee
         self.observations = torch.from_numpy(self.observations).to(self.device).float()
         self.actions = torch.from_numpy(self.actions).to(self.device).float()
         self.masks = torch.from_numpy(self.masks).to(self.device).float()
