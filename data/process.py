--- conflicted
+++ resolved
@@ -43,18 +43,10 @@
     return terminals
 
 
-<<<<<<< HEAD
 name = "walk"
 current_dir = os.path.dirname(os.path.realpath(__file__))
 walk_data = load_data(f"{current_dir}/datasets/raw/{name}.npy")
 crawl_data = load_data(current_dir + "/datasets/raw/crawl_trot.npy")
-=======
-name = "walk_crawl_mid_2"
-current_dir = os.path.dirname(os.path.realpath(__file__))
-walk_data = load_data(f"{current_dir}/datasets/raw/walk.npy")
-crawl_data = load_data(current_dir + "/datasets/raw/crawl_trot_2.npy")
-mid_data = load_data(current_dir + "/datasets/raw/mid_good.npy")
->>>>>>> f7d1c6ee
 
 # roll actions (only need this for pmtg)
 act = np.roll(walk_data["actions"], -1, axis=1)
@@ -62,33 +54,20 @@
 walk_data["actions"] = act.copy()
 
 data = cat(walk_data, crawl_data)
-<<<<<<< HEAD
 # data = walk_data
-=======
-data = cat(data, mid_data)
->>>>>>> f7d1c6ee
 
 obs, act, terminals, vel_cmds = data["observations"], data["actions"], data["terminals"], data["vel_cmds"]
 terminals = shift_terminals(terminals)
 
 vel_cmds = cat_zeros(vel_cmds)
 vel_cmds[:1000, :, -2] = 1
-<<<<<<< HEAD
 vel_cmds[1000:, :, -1] = 1
-=======
-vel_cmds[1000:2000, :, -1] = 1
-vel_cmds[2000:3000, :, -2:] = 1
->>>>>>> f7d1c6ee
 
 # Save the data to a new file
 print(f"Saving data to {current_dir}/datasets/{name}.npy")
 print(f"Observations shape: {obs.shape}, Actions shape: {act.shape}")
 np.save(
-<<<<<<< HEAD
     f"{current_dir}/datasets/walk_crawl_2.npy",
-=======
-    f"{current_dir}/datasets/{name}.npy",
->>>>>>> f7d1c6ee
     {"observations": obs, "actions": act, "terminals": terminals, "vel_cmds": vel_cmds},
 )
 print("done")