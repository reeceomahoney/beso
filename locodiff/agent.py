--- conflicted
+++ resolved
@@ -426,25 +426,23 @@
             sa_out = None
 
         if cmd is None:
-<<<<<<< HEAD
             goal_pos = self.get_to_device(batch, "goal")
             cmd = self.calculate_vel_cmd(goal_pos, current_pos, state)
 
         indicator = self.get_to_device(batch, "indicator")
         indicator = indicator[:, : self.T_cond]
         cmd = self.scaler.scale_cmd(cmd)
-=======
-            cmd = 4 * torch.rand((state.shape[0], 2), device=self.device)
-            cmd -= current_pos
-            returns = self.calculate_returns(state, cmd)
-        else:
-            cmd -= current_pos
-            returns = self.get_to_device(batch, "returns")
-
-        cmd = self.scaler.scale_goal(cmd)
->>>>>>> f7d1c6ee
-
-        return state_in, sa_out, cmd, returns
+
+        #     cmd = 4 * torch.rand((state.shape[0], 2), device=self.device)
+        #     cmd -= current_pos
+        #     returns = self.calculate_returns(state, cmd)
+        # else:
+        #     cmd -= current_pos
+        #     returns = self.get_to_device(batch, "returns")
+
+        # cmd = self.scaler.scale_goal(cmd)
+
+        return state_in, sa_out, cmd
 
     def get_to_device(self, batch, key):
         return (
@@ -477,7 +475,6 @@
 
         return rotation_matrix
 
-<<<<<<< HEAD
     def calculate_vel_cmd(self, goal_pos, current_pos, state):
         dist = goal_pos - current_pos
 
@@ -498,7 +495,6 @@
                 dim=-1,
             )
         return cmd
-=======
     def calculate_returns(self, state, cmd):
         """
         Calculate the expected discounted return for each state.
@@ -512,5 +508,4 @@
         returns /= returns.max()
         returns = returns.repeat(1, self.T_cond).unsqueeze(-1)
 
-        return returns
->>>>>>> f7d1c6ee
+        return returns